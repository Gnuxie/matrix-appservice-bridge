{
  "name": "matrix-appservice-bridge",
  "version": "2.5.0",
  "description": "Bridging infrastructure for Matrix Application Services",
  "main": "lib/index.js",
  "types": "lib/index.d.ts",
  "scripts": {
    "build": "tsc --project tsconfig.json",
    "prepare": "npm run build",
    "gendoc": "typedoc",
    "lint": "eslint -c .eslintrc.json src/**/*.ts",
    "test": "jasmine --stop-on-failure=true",
    "check": "npm run lint && npm test",
    "ci-test": "nyc -x \"**/spec/**\" --report text jasmine"
  },
  "repository": {
    "type": "git",
    "url": "git+https://github.com/matrix-org/matrix-appservice-bridge.git"
  },
  "keywords": [
    "matrix-org"
  ],
  "author": "Matrix.org",
  "license": "Apache-2.0",
  "bugs": {
    "url": "https://github.com/matrix-org/matrix-appservice-bridge/issues"
  },
  "homepage": "https://github.com/matrix-org/matrix-appservice-bridge#readme",
  "dependencies": {
    "chalk": "^4.1.0",
    "extend": "^3.0.2",
    "is-my-json-valid": "^2.20.5",
    "js-yaml": "^4.0.0",
<<<<<<< HEAD
    "matrix-appservice": "^0.7.1",
    "matrix-bot-sdk": "^0.5.13",
=======
    "matrix-appservice": "^0.8.0",
>>>>>>> e0202feb
    "matrix-js-sdk": "^9.5.0",
    "nedb": "^1.8.0",
    "nopt": "^5.0.0",
    "p-queue": "^6.6.2",
    "prom-client": "^13.0.0",
    "winston": "^3.3.3",
    "winston-daily-rotate-file": "^4.5.0"
  },
  "devDependencies": {
    "@types/express": "^4.17.11",
    "@types/extend": "^3.0.1",
    "@types/js-yaml": "^4.0.0",
    "@types/nedb": "^1.8.11",
    "@types/node": "^10.17.50",
    "@types/nopt": "^3.0.29",
    "@typescript-eslint/eslint-plugin": "^4.13.0",
    "@typescript-eslint/parser": "^4.13.0",
    "eslint": "^7.17.0",
    "jasmine": "^3.6.3",
    "nyc": "^15.1.0",
    "typedoc": "^0.20.4",
    "typescript": "^4.1.3",
    "winston-transport": "^4.4.0"
  }
}<|MERGE_RESOLUTION|>--- conflicted
+++ resolved
@@ -31,12 +31,8 @@
     "extend": "^3.0.2",
     "is-my-json-valid": "^2.20.5",
     "js-yaml": "^4.0.0",
-<<<<<<< HEAD
-    "matrix-appservice": "^0.7.1",
     "matrix-bot-sdk": "^0.5.13",
-=======
     "matrix-appservice": "^0.8.0",
->>>>>>> e0202feb
     "matrix-js-sdk": "^9.5.0",
     "nedb": "^1.8.0",
     "nopt": "^5.0.0",
