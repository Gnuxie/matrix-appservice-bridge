--- conflicted
+++ resolved
@@ -633,7 +633,6 @@
                 )
             );
         }
-<<<<<<< HEAD
         const botIntentOpts: IntentOpts = {
             registered: true,
             backingStore: this.intentBackingStore,
@@ -652,19 +651,6 @@
         };
 
         this.botIntent = new Intent(this.botSdkAS.botIntent, this.botSdkAS.botClient, botIntentOpts);
-=======
-
-        this.botIntent = new Intent(
-            this.botSdkAS.botIntent,
-            this.botSdkAS.botClient,
-            {
-                registered: true,
-                backingStore: this.intentBackingStore,
-                getJsSdkClient: () => this.clientFactory?.getClientAs(),
-                ...this.opts.intentOptions?.bot, // copy across opts, if defined
-            }
-        );
->>>>>>> eecc972b
 
         this.setupIntentCulling();
 
@@ -1217,15 +1203,9 @@
         let roomId = provisionedRoom.roomId;
         // If they didn't pass an existing `roomId` back,
         // we expect some `creationOpts` to create a new room
-<<<<<<< HEAD
-        if (!roomId) {
-            const createRoomResponse = await this.botIntent.createRoom(
-                {options: provisionedRoom.creationOpts}
-=======
         if (roomId === undefined) {
             roomId = await this.botSdkAS?.botClient.createRoom(
                 provisionedRoom.creationOpts
->>>>>>> eecc972b
             );
         }
 
@@ -1544,23 +1524,14 @@
 
 
     public async checkHomeserverSupport() {
-<<<<<<< HEAD
-        if (!this.botIntent) {
-            throw Error("botClient isn't ready yet");
-=======
         if (!this.botSdkAS) {
             throw Error("botSdkAS isn't ready yet");
->>>>>>> eecc972b
         }
         // Min required version
         if (this.opts.bridgeEncryption) {
             // Ensure that we have support for /login
-<<<<<<< HEAD
-            const loginFlows: {flows: {type: string}[]} = await this.botIntent.loginFlows();
-=======
             const loginFlows: {flows: {type: string}[]} =
                 await this.botSdkAS.botClient.doRequest("GET", "/_matrix/client/r0/login");
->>>>>>> eecc972b
             if (!EncryptedEventBroker.supportsLoginFlow(loginFlows)) {
                 throw Error('To enable support for encryption, your homeserver must support MSC2666');
             }
