/*
Copyright 2020 The Matrix.org Foundation C.I.C.

Licensed under the Apache License, Version 2.0 (the "License");
you may not use this file except in compliance with the License.
You may obtain a copy of the License at
    http://www.apache.org/licenses/LICENSE-2.0

Unless required by applicable law or agreed to in writing, software
distributed under the License is distributed on an "AS IS" BASIS,
WITHOUT WARRANTIES OR CONDITIONS OF ANY KIND, either express or implied.
See the License for the specific language governing permissions and
limitations under the License.
*/

import util from "util";
<<<<<<< HEAD
import { Logger, AppServiceBot } from "..";
const log = new Logger("bridge.RoomLinkValidator");
=======
import { AppServiceBot } from "./app-service-bot";
import { Logger } from "..";
const log = new Logger("room-link-validator");
>>>>>>> 7d85750c
const VALIDATION_CACHE_LIFETIME = 30 * 60 * 1000;

export interface Rules {
    userIds: {
        exempt: RegExp[];
        conflict: RegExp[];
    };
}

/**
 * The RoomLinkValidator checks if a room should be linked to a remote
 * channel, given a set of rules supplied in a config.
 *
 * This ruleset can be hot-reloaded. Developers should call `Bridge.updateRoomLinkValidatorRules`
 * within the `CliOpts.onConfigChanged` callback to reload rules on
 * config reload.
 * @see CliOpts#onConfigChanged
 * @see Bridge#updateRoomLinkValidatorRules
 */
export class RoomLinkValidator {
    private conflictCache: Map<string, number> = new Map();
    private internalRules: Rules;

     // Public to allow unit tests to inspect it.
    public get rules(): Rules {
        return this.internalRules;
    }


    /**
     * @param config Config for the validator.
     * @param config.ruleFile Filename for the rule file.
     * @param config.rules Rules if not using a rule file, will be
     *                               overwritten if both is set.
     * @param asBot The AS bot.
     */
    constructor(config: {rules: Rules}, private asBot: AppServiceBot) {
        if (!config.rules) {
            throw new Error("config.rules must be set");
        }
        this.internalRules = this.evaluateRules(config.rules);
    }

    public updateRules(rules: Rules): void {
        this.internalRules = this.evaluateRules(rules);
    }

    private evaluateRules (rules: Rules): Rules {
        const newRules: Rules = {
            userIds: {
                conflict: [],
                exempt: [],
            }
        };
        const vettedRules: { userIds?: unknown } = (rules && typeof rules === "object") ? rules : {};
        const vettedUserIds: { conflict?: unknown, exempt?: unknown } =
            (vettedRules.userIds && typeof vettedRules.userIds === "object") ? vettedRules.userIds : {};
        if (Array.isArray(vettedUserIds.conflict)) {
            vettedUserIds.conflict.forEach((regexStr: unknown) => {
                if (typeof regexStr !== 'string' || util.types.isRegExp(regexStr)) {
                    log.warn(`All elements in userIds.conflict must be strings. Found ${typeof regexStr}.`);
                    return;
                }
                newRules.userIds.conflict.push(RegExp(regexStr));
            });
        }
        if (Array.isArray(vettedUserIds.exempt)) {
            vettedUserIds.exempt.forEach((regexStr: unknown) => {
                if (typeof regexStr !== 'string' || util.types.isRegExp(regexStr)) {
                    log.warn(`All elements in userIds.exempt must be strings. Found ${typeof regexStr}.`);
                    return;
                }
                newRules.userIds.exempt.push(RegExp(regexStr));
            });
        }
        return newRules;
    }

    public async validateRoom (roomId: string, cache=true): Promise<RoomLinkValidatorStatus> {
        const status = cache ? this.checkConflictCache(roomId) : undefined;
        if (status !== undefined) {
            throw status;
        }
        // Get all users in the room.
        const joined = await this.asBot.getJoinedMembers(roomId);
        let isValid = true;
        for (const userId of Object.keys(joined)) {
            const ignoreUser = this.rules.userIds.exempt.some(rule => rule.test(userId));
            if (ignoreUser) {
                continue;
            }
            const hasConflict = this.rules.userIds.conflict.some(rule => rule.test(userId));
            if (hasConflict) {
                isValid = false;
            }
        }
        if (isValid) {
            return RoomLinkValidatorStatus.PASSED;
        }
        this.conflictCache.set(roomId, Date.now());
        throw RoomLinkValidatorStatus.ERROR_USER_CONFLICT;
    }

    private checkConflictCache (roomId: string): RoomLinkValidatorStatus.ERROR_CACHED | undefined {
        const cacheTime = this.conflictCache.get(roomId);
        if (!cacheTime) {
            return undefined;
        }
        if (cacheTime > (Date.now() - VALIDATION_CACHE_LIFETIME)) {
            return RoomLinkValidatorStatus.ERROR_CACHED;
        }
        this.conflictCache.delete(roomId);
        return undefined;
    }
}

export enum RoomLinkValidatorStatus {
    PASSED,
    ERROR_USER_CONFLICT,
    ERROR_CACHED,
    ERROR,
}<|MERGE_RESOLUTION|>--- conflicted
+++ resolved
@@ -14,14 +14,9 @@
 */
 
 import util from "util";
-<<<<<<< HEAD
 import { Logger, AppServiceBot } from "..";
+
 const log = new Logger("bridge.RoomLinkValidator");
-=======
-import { AppServiceBot } from "./app-service-bot";
-import { Logger } from "..";
-const log = new Logger("room-link-validator");
->>>>>>> 7d85750c
 const VALIDATION_CACHE_LIFETIME = 30 * 60 * 1000;
 
 export interface Rules {
