import { Application, default as express, NextFunction, Request, Response, Router, Router as router } from "express";
import { ProvisioningStore } from "./store";
import { Server } from "http";
import { v4 as uuid } from "uuid";
import axios from "axios";
<<<<<<< HEAD
=======
import { Logger } from ".."
>>>>>>> 7d85750c
import { ErrCode, IApiError, ProvisioningRequest, ApiError } from ".";
import { URL } from "url";
import { MatrixHostResolver } from "../utils/matrix-host-resolver";
import IPCIDR from "ip-cidr";
import { isIP } from "net";
import { promises as dns } from "dns";
import ratelimiter, { RateLimitInfo, Options as RatelimitOptions, AugmentedRequest } from "express-rate-limit";
import { Methods } from "./request";
import { Logger } from "../components/logging";

// Borrowed from
// https://github.com/matrix-org/synapse/blob/91221b696156e9f1f9deecd425ae58af03ebb5d3/docs/sample_config.yaml#L215
export const DefaultDisallowedIpRanges = [
    '127.0.0.0/8',
    '10.0.0.0/8',
    '172.16.0.0/12',
    '192.168.0.0/16',
    '100.64.0.0/10',
    '192.0.0.0/24',
    '169.254.0.0/16',
    '192.88.99.0/24',
    '198.18.0.0/15',
    '192.0.2.0/24',
    '198.51.100.0/24',
    '203.0.113.0/24',
    '224.0.0.0/4',
    '::1/128',
    'fe80::/10',
    'fc00::/7',
    '2001:db8::/32',
    'ff00::/8',
    'fec0::/10'
]

const log = new Logger("ProvisioningApi");

interface ExpRequestProvisioner extends Request {
    matrixWidgetToken?: string;
    matrixUserId: string|null;
}

export interface ExchangeOpenAPIRequestBody {
    openIdToken: string;
    matrixServer: string;
}

export interface ExchangeOpenAPIResponseBody {
    token: string;
    userId: string;
}

export interface ProvisioningApiOpts {
    /**
     * A set of Matrix server names to override the well known response to. Should
     * only be used for testing.
     */
    openIdOverride?: {[serverName: string]: URL},
    /**
     * Disallow these IP ranges from being hit when handling OpenID requests. By default, a number of
     * intenal ranges are blocked.
     * @see DefaultDisallowedIpRanges
     */
    disallowedIpRanges?: string[];
    /**
     * Secret token for provisioning requests
     */
    provisioningToken?: string;
    /**
     * For widget tokens, use this prefix.
     */
    widgetTokenPrefix?: string;
    /**
     * How long should a widget token last for?
     */
    widgetTokenLifetimeMs?: number;
    /**
     * Where are the files stored for the widget frontend. If undefined, do not host a frontend.
     */
    widgetFrontendLocation?: string;
    /**
     * Provide an existing express app to bind to.
     *
     * Note: start() and close() will no-op when this is used.
     */
    expressApp?: Application;
    /**
     * Prefix to use for the API. E.g. `/api` in `/api/v1/session`
     *
     * Default is `/api`.
     */
    apiPrefix?: string;

    /**
     * Options for ratelimiting requests to the api server. Does not affect
     * static content loading.
     */
    ratelimit?: boolean|RatelimitOptions;
}


const DEFAULT_WIDGET_TOKEN_PREFIX = "br-sdk-utoken-";
const DEFAULT_WIDGET_TOKEN_LIFETIME_MS = 24 * 60 * 60 * 1000; // One day

/**
 * The provisioning API serves two classes of clients:
 *  - Integration managers which provide a unique secret token, and a userId
 *  - Widget users which provide a openId token.
 */
export class ProvisioningApi {
    private app: Application;
    private server?: Server;
    protected baseRoute: Router;
    private readonly widgetTokenPrefix: string;
    private readonly widgetTokenLifetimeMs: number;
    private readonly wellknown = new MatrixHostResolver();
    private readonly disallowedIpRanges: IPCIDR[];
    constructor(protected store: ProvisioningStore, private opts: ProvisioningApiOpts = {}) {
        this.app = express();
        this.app.use((req, _res, next) => {
            log.info(`${req.method} ${req.path} ${req.ip || ''} ${req.headers["user-agent"] || ''}`);
            next();
        });

        this.widgetTokenPrefix = opts.widgetTokenPrefix || DEFAULT_WIDGET_TOKEN_PREFIX;
        this.widgetTokenLifetimeMs = opts.widgetTokenLifetimeMs || DEFAULT_WIDGET_TOKEN_LIFETIME_MS;
        this.opts.apiPrefix = opts.apiPrefix || "/provisioning";
        this.disallowedIpRanges = (opts.disallowedIpRanges || DefaultDisallowedIpRanges).map(ip => new IPCIDR(ip));
        this.app.get('/health', this.getHealth.bind(this));

        const limiter = this.opts.ratelimit && ratelimiter({
            handler: (req, _res, next) => {
                const info = (req as AugmentedRequest).ratelimit as RateLimitInfo;
                const retryAfterMs = info?.resetTime ? info.resetTime.getTime() - Date.now() : null;
                next(new ApiError("Too many requests", ErrCode.Ratelimited, 429, { retry_after_ms: retryAfterMs }));
            },
            windowMs: 6 * 60 * 1000, // 5 minutes
            max: 100, // Limit each IP to 100 requests per `window` (here, per 15 minutes)
            ...(typeof this.opts.ratelimit === "object" ? this.opts.ratelimit : undefined)
        });

        this.baseRoute = router();
        if (opts.widgetFrontendLocation) {
            this.baseRoute.use('/v1/static', express.static(opts.widgetFrontendLocation));
        }

        if (limiter) {
            this.baseRoute.use(limiter);
        }

        this.baseRoute.use((req: express.Request, res: express.Response, next: NextFunction) => {
            res.header('Access-Control-Allow-Origin', '*');
            res.header('Access-Control-Allow-Methods', 'GET,PUT,POST,DELETE');
            next();
        });

        this.baseRoute.use(express.json());
        // Unsecured requests
        this.baseRoute.post(
            `/v1/exchange_openid`,
            (req, res, next) => this.postExchangeOpenId(req, res).catch(ex => next(ex))
        );

        // Secure requests
        // addRoute ensures all successful requests are of type ProvisioningRequest
        this.baseRoute.use((req, res, next) => this.authenticateRequest(req, res, next).catch(ex => next([ex, req])));
        this.addRoute("get", "/v1/session", this.getSession.bind(this));
        this.addRoute("delete", "/v1/session", this.deleteSession.bind(this));
        this.addRoute("delete", "/v1/session/all", this.deleteAllSessions.bind(this));
        this.baseRoute.use(this.onError);

        if (this.opts.expressApp) {
            this.opts.expressApp.use(this.opts.apiPrefix, this.baseRoute);
        }
        else {
            this.app.use(this.opts.apiPrefix, this.baseRoute);
        }
    }

    public async start(port: number, hostname = "0.0.0.0", backlog = 10): Promise<void> {
        if (this.opts.expressApp) {
            log.warn(`Ignoring call to start(), api configured to use parent express app`);
            return undefined;
        }
        return new Promise<void>((res) => {
            this.server = this.app.listen(port, hostname, backlog, () => res());
            log.info(`Widget API listening on port ${port}`);
        });
    }

    public close(): Promise<void> {
        return new Promise((res, rej) => this.server?.close(e => e ? rej(e) : res()));
    }

    public addRoute(
        method: Methods,
        path: string,
        handler: (req: ProvisioningRequest, res: Response, next?: NextFunction) => void|Promise<void>,
        fnName?: string): void {
        this.baseRoute[method](path, async (req, res, next) => {
            const expRequest = req as ExpRequestProvisioner;
            const provisioningRequest = new ProvisioningRequest(
                expRequest,
                expRequest.matrixUserId,
                expRequest.matrixWidgetToken ? "widget" : "provisioner",
                expRequest.matrixWidgetToken,
                fnName,
            );
            try {
                await handler(provisioningRequest, res, next);
            }
            catch (ex) {
                // Pass to error handler.
                next([ex, provisioningRequest]);
            }
        });
    }

    private async authenticateRequest(
        // Historically, user_id has been used. The bridge library supports either.
        // eslint-disable-next-line camelcase
        req: Request<unknown, unknown, {userId?: string, user_id?: string}>, res: Response, next: NextFunction) {
        const authHeader = req.header("Authorization")?.toLowerCase();
        if (!authHeader) {
            throw new ApiError('No Authorization header', ErrCode.BadToken);
        }
        const token = authHeader.startsWith("bearer ") && authHeader.substring("bearer ".length);
        if (!token) {
            return;
        }
        const requestProv = (req as ExpRequestProvisioner);
        if (!this.opts.provisioningToken && req.body.userId) {
            throw new ApiError('Provisioning feature disabled', ErrCode.DisabledFeature);
        }
        if (token === this.opts.provisioningToken) {
            // Integration managers splice in the user_id in the body.
            // Sometimes it's not required though.
            requestProv.matrixUserId = req.body?.userId || req.body?.user_id || null;
            requestProv.matrixWidgetToken = undefined;
            next();
            return;
        }
        const session = await this.store.getSessionForToken(token);
        if (!session) {
            throw new ApiError('Token not found', ErrCode.BadToken);
        }
        if (session.expiresTs < Date.now()) {
            await this.store.deleteSession(token);
            throw new ApiError('Token expired', ErrCode.BadToken);
        }

        requestProv.matrixUserId = session.userId;
        requestProv.matrixWidgetToken = token;
        next();
    }

    private getHealth(req: Request, res: Response) {
        res.send({ok: true});
    }

    private getSession(req: ProvisioningRequest, res: Response) {
        res.send({
            userId: req.userId,
            type: req.requestSource,
        });
    }

    private async deleteSession(req: ProvisioningRequest, res: Response) {
        if (!req.widgetToken) {
            req.debug("tried to delete non-existent session");
            throw new ApiError("Session cannot be deleted", ErrCode.UnsupportedOperation);
        }
        try {
            await this.store.deleteSession(req.widgetToken);
        }
        catch (ex) {
            req.error("Failed to delete session", ex);
            throw new ApiError("Session could not be deleted", ErrCode.Unknown);
        }
        res.send({ok: true});
    }

    private async deleteAllSessions(req: ProvisioningRequest, res: Response) {
        if (!req.widgetToken) {
            req.debug("tried to delete non-existent session");
            throw new ApiError("Session cannot be deleted", ErrCode.UnsupportedOperation);
        }
        if (!req.userId) {
            throw new ApiError("")
        }
        try {
            await this.store.deleteAllSessions(req.userId);
        }
        catch (ex) {
            req.error("Failed to delete all sessions", ex);
            throw new ApiError("Sessions could not be deleted", ErrCode.Unknown);
        }
        res.send({ok: true});
    }

    private async checkIpBlacklist(url: URL) {
        const host = url.hostname;
        let ip: string;
        if (isIP(host)) {
            ip = host;
        }
        else {
            const record = await dns.lookup(host);
            ip = record.address;
        }

        if (this.disallowedIpRanges.find(d => d.contains(ip))) {
            throw new ApiError('Server is disallowed', ErrCode.BadOpenID);
        }
    }

    private async postExchangeOpenId(
        req: Request<unknown, unknown, ExchangeOpenAPIRequestBody>, res: Response<ExchangeOpenAPIResponseBody>) {
        const server = req.body?.matrixServer;
        const openIdToken = req.body?.openIdToken;
        if (typeof server !== "string") {
            throw new ApiError("Missing/invalid matrixServer in body", ErrCode.BadValue);
        }
        if (typeof openIdToken !== "string") {
            throw new ApiError("Missing/invalid openIdToken in body", ErrCode.BadValue);
        }
        let url: URL;
        let hostHeader: string;
        try {
            const overrideUrl = this.opts.openIdOverride?.[server];
            if (overrideUrl) {
                url = overrideUrl;
                hostHeader = server;
            }
            else {
                const urlRes = await this.wellknown.resolveMatrixServer(server);
                hostHeader = urlRes.hostHeader;
                url = urlRes.url;
                await this.checkIpBlacklist(url);
            }
        }
        catch (ex) {
            log.warn(`Failed to fetch the server URL for ${server}`, ex);
            throw new ApiError("Could not identify server url", ErrCode.BadOpenID);
        }

        // Now do the token exchange
        try {
            const requestUrl = new URL("/_matrix/federation/v1/openid/userinfo", url);
            const response = await axios.get<{sub: string}>(requestUrl.toString(), {
                params: {
                    access_token: openIdToken,
                },
                headers: {
                    'Host': hostHeader,
                }
            });
            if (!response.data.sub) {
                log.warn(`Server responded with invalid sub information for ${server}`, response.data);
                throw new ApiError("Server did not respond with the correct sub information", ErrCode.BadOpenID);
            }
            const userId = response.data.sub;
            const token = this.widgetTokenPrefix + uuid().replace(/-/g, "");
            const expiresTs = Date.now() + this.widgetTokenLifetimeMs;
            await this.store.createSession({
                userId,
                token,
                expiresTs,
            });
            res.send({ token, userId });
        }
        catch (ex) {
            log.warn(`Failed to exchnage the token for ${server}`, ex);
            throw new ApiError("Failed to exchange token", ErrCode.BadOpenID);
        }
    }

    // Needed so that _next can be defined in order to preserve signature.
    private onError(
        err: [IApiError|Error, ProvisioningRequest|Request]|IApiError|Error,
        // eslint-disable-next-line @typescript-eslint/no-unused-vars
        _req: Request, res: Response, _next: NextFunction) {
        if (!err) {
            return;
        }
        const [error, request] = Array.isArray(err) ? err : [err, undefined];
        if (request instanceof ProvisioningRequest) {
            request.error(error);
        }
        else {
            log.error(error);
        }
        if (res.headersSent) {
            return;
        }
        if ("apply" in error && typeof error.apply === "function") {
            error.apply(res);
        }
        else {
            new ApiError("An internal error occured").apply(res);
        }
    }
}<|MERGE_RESOLUTION|>--- conflicted
+++ resolved
@@ -3,10 +3,7 @@
 import { Server } from "http";
 import { v4 as uuid } from "uuid";
 import axios from "axios";
-<<<<<<< HEAD
-=======
 import { Logger } from ".."
->>>>>>> 7d85750c
 import { ErrCode, IApiError, ProvisioningRequest, ApiError } from ".";
 import { URL } from "url";
 import { MatrixHostResolver } from "../utils/matrix-host-resolver";
@@ -15,7 +12,6 @@
 import { promises as dns } from "dns";
 import ratelimiter, { RateLimitInfo, Options as RatelimitOptions, AugmentedRequest } from "express-rate-limit";
 import { Methods } from "./request";
-import { Logger } from "../components/logging";
 
 // Borrowed from
 // https://github.com/matrix-org/synapse/blob/91221b696156e9f1f9deecd425ae58af03ebb5d3/docs/sample_config.yaml#L215
